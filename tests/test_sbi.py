--- conflicted
+++ resolved
@@ -32,13 +32,8 @@
 def test_snpe(monkeypatch):
     """Test the SNPE inference class with a simple toy model."""
 
-<<<<<<< HEAD
-    # monkeypatch.setattr(plt, 'show', lambda: None)
-
-=======
     monkeypatch.setattr(plt, 'show', lambda: None)
-    
->>>>>>> a11f4bba
+
     # construct a working directory
     if not os.path.isdir("toy"):
         os.mkdir("toy")
@@ -104,35 +99,21 @@
 
     # choose a random input
     ind = np.random.randint(len(theta))
-<<<<<<< HEAD
-
-=======
-    
->>>>>>> a11f4bba
     # Check the forward of the embedding network
     r = embedding_net.forward(torch.FloatTensor(x))
     unittest.TestCase().assertIsInstance(r, torch.Tensor)
     unittest.TestCase().assertEqual(r.shape[0], x.shape[0])
-<<<<<<< HEAD
-
-=======
-    
->>>>>>> a11f4bba
     nsamples = 6
 
     # generate samples from the posterior using accept/reject sampling
     samples = posterior.sample((nsamples,), torch.Tensor(x[ind]).to(device))
-    
+
     # calculate the log_prob for each sample
     log_prob = posterior.log_prob(samples, torch.Tensor(x[ind]).to(device))
-    
+
     # use ltu-ili's built-in validation metrics to plot the posterior
     metric = PlotSinglePosterior(
-<<<<<<< HEAD
         out_dir=None, num_samples=nsamples,
-=======
-        backend='sbi', output_path=None, num_samples=nsamples,
->>>>>>> a11f4bba
         sample_method='direct', labels=[f'$\\theta_{i}$' for i in range(3)],
         seed=1, save_samples=True
     )
@@ -154,17 +135,10 @@
         x_obs=x[ind], theta_fid=theta[ind],
         x=x, theta=theta
     )
-<<<<<<< HEAD
 
     # repeat but save to file and do tarp without bootstrapping
     metric = PosteriorCoverage(
         out_dir=Path('./toy'), num_samples=nsamples,
-=======
-    
-    # repeat but save to file and do tarp without bootstrapping
-    metric = PosteriorCoverage(
-        backend='sbi', output_path=Path('./toy'), num_samples=nsamples,
->>>>>>> a11f4bba
         sample_method='direct', labels=[f'$\\theta_{i}$' for i in range(3)],
         plot_list=["tarp", "predictions", "coverage", "histogram", "logprob"],
         save_samples=True,
@@ -174,36 +148,44 @@
         x_obs=x[ind], theta_fid=theta[ind],
         x=x, theta=theta, bootstrap=False,
     )
-<<<<<<< HEAD
-
-=======
-    
->>>>>>> a11f4bba
     # get samples using emcee with the PosteriorSamples class
     nsamp = 2
     nchain = 6
     ntest = 1
-<<<<<<< HEAD
-    metric = PosteriorSamples(out_dir=None, num_samples=nsamp,
-                              sample_method='emcee',
-                              labels=[f'$\\theta_{i}$' for i in range(3)],
-                              sample_params={'num_chains': nchain},
-                              )
+    metric = PosteriorSamples(
+        out_dir=None, num_samples=nsamp,
+        sample_method='emcee',
+        labels=[f'$\\theta_{i}$' for i in range(3)],
+        sample_params={'num_chains': nchain})
+    samples = metric(
+        posterior=posterior,
+        x_obs=x[ind], theta_fid=theta[ind],
+        x=x[:ntest], theta=theta[:ntest],
+        skip_initial_state_check=True,
+    )
+    unittest.TestCase().assertIsInstance(samples, np.ndarray)
+    unittest.TestCase().assertListEqual(
+        list(samples.shape), [nsamp, ntest, 3])
+
+    # get samples using direct method with PosteriorSamples class
+    metric = PosteriorSamples(
+        out_dir=None, num_samples=nsamp,
+        sample_method='direct',
+        labels=[f'$\\theta_{i}$' for i in range(3)])
     samples = metric(
         posterior=posterior,
         x_obs=x[ind], theta_fid=theta[ind],
         x=x[:ntest], theta=theta[:ntest, :],
-        skip_initial_state_check=True,
     )
     unittest.TestCase().assertIsInstance(samples, np.ndarray)
-    unittest.TestCase().assertListEqual(
-        list(samples.shape), [nsamp*nchain, ntest, 3])
-
-    # get samples using direct method with PosteriorSamples class
-    metric = PosteriorSamples(out_dir=None, num_samples=nsamp,
-                              sample_method='direct',
-                              labels=[f'$\\theta_{i}$' for i in range(3)],
-                              )
+    unittest.TestCase().assertListEqual(list(samples.shape), [nsamp, ntest, 3])
+
+    # get samples using pyro with the PosteriorSamples class
+    metric = PosteriorSamples(
+        out_dir=None, num_samples=nsamp,
+        sample_method='slice_np_vectorized',
+        labels=[f'$\\theta_{i}$' for i in range(3)],
+        sample_params={'num_chains': nchain})
     samples = metric(
         posterior=posterior,
         x_obs=x[ind], theta_fid=theta[ind],
@@ -212,63 +194,6 @@
     unittest.TestCase().assertIsInstance(samples, np.ndarray)
     unittest.TestCase().assertListEqual(list(samples.shape), [nsamp, ntest, 3])
 
-    # get samples using pyro with the PosteriorSamples class
-    metric = PosteriorSamples(out_dir=None, num_samples=nsamp,
-                              sample_method='slice_np_vectorized',
-                              labels=[f'$\\theta_{i}$' for i in range(3)],
-                              sample_params={'num_chains': nchain},
-                              )
-    samples = metric(
-        posterior=posterior,
-        x_obs=x[ind], theta_fid=theta[ind],
-        x=x[:ntest], theta=theta[:ntest, :],
-    )
-    unittest.TestCase().assertIsInstance(samples, np.ndarray)
-    unittest.TestCase().assertListEqual(list(samples.shape), [nsamp, ntest, 3])
-
-=======
-    metric = PosteriorSamples(backend='sbi', output_path=None,
-        num_samples=nsamp, sample_method='emcee', 
-        labels=[f'$\\theta_{i}$' for i in range(3)],
-        sample_params={'num_chains':nchain},
-     )
-    samples = metric(
-        posterior=posterior,
-        x_obs=x[ind], theta_fid=theta[ind],
-        x=x[:ntest], theta=theta[:ntest,:],
-        skip_initial_state_check=True,
-    )
-    unittest.TestCase().assertIsInstance(samples, np.ndarray)
-    unittest.TestCase().assertListEqual(list(samples.shape), [nsamp*nchain,ntest,3])
-    
-    # get samples using direct method with PosteriorSamples class
-    metric = PosteriorSamples(backend='sbi', output_path=Path('./toy'),
-        num_samples=nsamp, sample_method='direct', 
-        labels=[f'$\\theta_{i}$' for i in range(3)],
-     )
-    samples = metric(
-        posterior=posterior,
-        x_obs=x[ind], theta_fid=theta[ind],
-        x=x[:ntest], theta=theta[:ntest,:],
-    )
-    unittest.TestCase().assertIsInstance(samples, np.ndarray)
-    unittest.TestCase().assertListEqual(list(samples.shape), [nsamp,ntest,3])
-    
-    # get samples using pyro with the PosteriorSamples class
-    metric = PosteriorSamples(backend='sbi', output_path=None,
-        num_samples=nsamp, sample_method='slice_np_vectorized', 
-        labels=[f'$\\theta_{i}$' for i in range(3)],
-        sample_params={'num_chains':nchain},
-     )
-    samples = metric(
-        posterior=posterior,
-        x_obs=x[ind], theta_fid=theta[ind],
-        x=x[:ntest], theta=theta[:ntest,:],
-    )
-    unittest.TestCase().assertIsInstance(samples, np.ndarray)
-    unittest.TestCase().assertListEqual(list(samples.shape), [nsamp,ntest,3])
-    
->>>>>>> a11f4bba
     return
 
 
@@ -284,20 +209,7 @@
         y = 3 * params[0] * np.sin(x) + params[1] * x ** 2 - 2 * params[2] * x
         y += 1*np.random.randn(len(x))
         return y
-    
-    # here use only one parameter
-    def simulator_1(params):
-        # create toy simulations
-        x = np.linspace(0, 10, 20)
-        y = 3 * params[0] * np.sin(x)
-        y += 1*np.random.randn(len(x))
-        return y
-    
-    for npar, simulator in zip([3, 1], [simulator_0, simulator_1]):
-        
-        print("SIMULATOR", npar)
-
-<<<<<<< HEAD
+
     # here use only one parameter
     def simulator_1(params):
         # create toy simulations
@@ -389,86 +301,6 @@
 
         metric = PlotSinglePosterior(
             out_dir=None, num_samples=nsamples,
-=======
-        theta = np.atleast_2d(np.random.rand(200, npar))  # 200 simulations, npar parameters
-        x = np.array([simulator(t) for t in theta])
-
-        # make a dataloader
-        loader = NumpyLoader(x=x, theta=theta)
-
-        # define a prior
-        prior = ili.utils.IndependentNormal(
-            loc=[0]*npar, scale=[1]*npar, device=device)
-
-        # define an inference class (we are doing amortized likelihood inference)
-        inference_class = sbi.inference.SNLE
-
-        # instantiate your neural networks to be used as an ensemble
-        nets = [
-            sbi.utils.likelihood_nn(
-                model='maf', hidden_features=50, num_transforms=5),
-            sbi.utils.likelihood_nn(
-                model='made', hidden_features=50, num_transforms=5)
-        ]
-
-        # define training arguments
-        train_args = {
-            'training_batch_size': 32,
-            'learning_rate': 1e-4,
-            'max_num_epochs': 5
-        }
-
-        # initialize the trainer
-        runner = SBIRunner(
-            prior=prior,
-            inference_class=inference_class,
-            nets=nets,
-            device=device,
-            embedding_net=None,
-            train_args=train_args,
-            proposal=None,
-            output_path=None  # no output path, so nothing will be saved to file
-        )
-
-        # train the model. this outputs a posterior model and training logs
-        posterior, summaries = runner(loader=loader, seed=1)
-
-        signatures = posterior.signatures
-
-        # choose a random input
-        ind = np.random.randint(len(theta))
-
-        nsamples = 2
-
-        # generate samples from the posterior using MCMC
-        samples = posterior.sample(
-            (nsamples,), x[ind],
-            method='slice_np_vectorized', num_chains=2
-        ).detach().cpu().numpy()
-
-        # calculate the potential (prop. to log_prob) for each sample
-        log_prob = posterior.log_prob(
-            nsamples,
-            x[ind]
-        ).detach().cpu().numpy()
-
-        # use ltu-ili's built-in validation metrics to plot the posterior
-        metric = PlotSinglePosterior(
-            backend='sbi', output_path=Path('./toy'), num_samples=nsamples,
-            sample_method='slice_np_vectorized',
-            sample_params={'num_chains': 2, 'burn_in': 1, 'thin': 1},
-            labels=[f'$\\theta_{i}$' for i in range(npar)],
-            seed=1, save_samples=True,
-        )
-        fig = metric(
-            posterior=posterior,
-            x_obs=x[ind], theta_fid=theta[ind],
-            x=x, theta=theta
-        )
-
-        metric = PlotSinglePosterior(
-            backend='sbi', output_path=None, num_samples=nsamples,
->>>>>>> a11f4bba
             sample_method='vi',
             sample_params={'dist': 'maf',
                            'n_particles': 32, 'learning_rate': 0.01},
@@ -479,19 +311,11 @@
             x_obs=x[ind], theta_fid=theta[ind],
             x=x, theta=theta
         )
-<<<<<<< HEAD
 
         if npar == 1:
             # Cannot sample directly for snle
             metric = PosteriorCoverage(
                 out_dir=None, num_samples=nsamples,
-=======
-        
-        if npar == 1:
-            # Cannot sample directly for snle
-            metric = PosteriorCoverage(
-                backend='sbi', output_path=None, num_samples=nsamples,
->>>>>>> a11f4bba
                 sample_method='direct', labels=[f'$\\theta_{i}$' for i in range(npar)],
                 plot_list=["predictions", "coverage", "histogram"]
             )
@@ -499,7 +323,6 @@
                 ValueError,
                 metric,
                 posterior=posterior,
-<<<<<<< HEAD
                 x_obs=x[ind],
                 theta_fid=theta[ind],
                 x=x[:2],
@@ -509,24 +332,6 @@
             # Can sample with vi for snle
             metric = PosteriorCoverage(
                 out_dir=None, num_samples=nsamples,
-                sample_method='vi', labels=[f'$\\theta_{i}$' for i in range(npar)],
-                plot_list=["predictions", "coverage", "histogram"]
-            )
-#             metric(
-#                 posterior=posterior,
-#                 x_obs=x[ind], theta_fid=theta[ind],
-#                 x=x[:2], theta=theta[:2]
-#             )
-=======
-                x_obs=x[ind], 
-                theta_fid=theta[ind],
-                x=x[:2], 
-                theta=theta[:2]
-            )
-            
-            # Can sample with vi for snle
-            metric = PosteriorCoverage(
-                backend='sbi', output_path=None, num_samples=nsamples,
                 sample_method='vi', labels=[f'$\\theta_{i}$' for i in range(npar)],
                 plot_list=["predictions", "coverage", "histogram"]
             )
@@ -535,7 +340,6 @@
                 x_obs=x[ind], theta_fid=theta[ind],
                 x=x[:2], theta=theta[:2]
             )
->>>>>>> a11f4bba
 
     return
 
@@ -614,7 +418,7 @@
     x0 = simulator(theta0)
     np.save('toy/thetaobs.npy', theta0[0])
     np.save('toy/xobs.npy', x0[0])
-    
+
     np.save('toy/theta.npy', theta)
     np.save('toy/x.npy', x)
 
@@ -642,21 +446,10 @@
             save_simulated=False
         ),
     ]
-<<<<<<< HEAD
-
-=======
-    
->>>>>>> a11f4bba
     # train an SBI sequential model to infer x -> theta
 
     # define a prior
     prior = ili.utils.Uniform(low=[0, 0, 0], high=[1, 1, 1], device=device)
-    
-    # Check lengths of simulator
-    unittest.TestCase().assertEqual(len(all_loader[0]), 200)
-    all_loader[0].simulate(prior)
-    unittest.TestCase().assertEqual(len(all_loader[0]), 600)
-    unittest.TestCase().assertEqual(len(all_loader[1]), 0)
 
     #  Check lengths of simulator
     unittest.TestCase().assertEqual(len(all_loader[0]), 200)
@@ -685,15 +478,10 @@
 
     # define an embedding network
     embedding_args = {
-<<<<<<< HEAD
-=======
-        'n_data': x.shape[1],
->>>>>>> a11f4bba
         'n_hidden': [x.shape[1], x.shape[1], x.shape[1]],
         'act_fn': "SiLU"
     }
     embedding_net = FCN(**embedding_args)
-<<<<<<< HEAD
 
     np.testing.assert_almost_equal(
         np.squeeze(all_loader[0].get_fid_parameters()),
@@ -702,16 +490,6 @@
 
     for loader in all_loader:
 
-=======
-    
-    np.testing.assert_almost_equal(
-            np.squeeze(all_loader[0].get_fid_parameters()), 
-            np.squeeze(theta0)
-        )
-    
-    for loader in all_loader:
-        
->>>>>>> a11f4bba
         # initialize the trainer
         runner = SBIRunnerSequential(
             prior=prior,
@@ -720,15 +498,9 @@
             device=device,
             embedding_net=embedding_net,
             train_args=train_args,
-<<<<<<< HEAD
             out_dir='./toy',
         )
 
-=======
-            output_path='./toy',
-        )
-    
->>>>>>> a11f4bba
         # train the model
         runner(loader=loader, seed=1)
 
@@ -850,11 +622,6 @@
     sample = dist.sample()[:, 0]
     testing.assert_array_less(sample.numpy(), high)
     testing.assert_array_less(low, sample.numpy())
-<<<<<<< HEAD
-
-=======
-    
->>>>>>> a11f4bba
     # Test _TruncatedStandardNormal
     low, high = torch.FloatTensor([0.0, 0.0]), torch.FloatTensor([1.0, 1.0])
     dist = _TruncatedStandardNormal(low, high, validate_args=True)
@@ -864,22 +631,14 @@
     testing.assert_(torch.allclose(dist.support.upper_bound, high))
     unittest.TestCase().assertEqual(low.shape, dist.auc.shape)
     unittest.TestCase().assertEqual(low.shape, dist.entropy().shape)
-<<<<<<< HEAD
     value = torch.rand(100, len(low)) * (high - low) + low
-=======
-    value = torch.rand(100,len(low)) * (high - low) + low
->>>>>>> a11f4bba
     cdf = dist.cdf(value)
     testing.assert_(torch.all(cdf <= 1.0))
     testing.assert_(torch.all(cdf >= 0.0))
     unittest.TestCase().assertEqual(cdf.shape, value.shape)
     lp = dist.log_prob(value)
     unittest.TestCase().assertEqual(lp.shape, value.shape)
-<<<<<<< HEAD
     dist = _TruncatedStandardNormal(low[0], high[0])
-=======
-    dist =  _TruncatedStandardNormal(low[0], high[0])
->>>>>>> a11f4bba
     try:
         _TruncatedStandardNormal(high, low)  # bounds in wrong order
         success = False
@@ -887,22 +646,14 @@
         success = True
     unittest.TestCase().assertTrue(success)
     try:
-<<<<<<< HEAD
         _TruncatedStandardNormal(
             low.float(), high.double())  # bounds wrong type
-=======
-        _TruncatedStandardNormal(low.float(), high.double())  # bounds wrong type
->>>>>>> a11f4bba
         success = False
     except Exception as e:
         success = True
     unittest.TestCase().assertTrue(success)
     _TruncatedStandardNormal(0.0, 1.0)  # bounds are numbers
-<<<<<<< HEAD
-
-=======
-    
->>>>>>> a11f4bba
+
 
 def test_yaml():
     """Test SNPE/SNLE/SNRE/ABC inference classes instantiation
@@ -910,7 +661,7 @@
 
     if not os.path.isdir("toy"):
         os.mkdir("toy")
-        
+
     # create synthetic catalog
     def simulator(params):
         # create toy 'simulations'
@@ -925,13 +676,13 @@
     x = simulator(theta)
     np.save("toy/theta.npy", theta)
     np.save("toy/x.npy", x)
-    
+
     # save a subset of these in a separate file
-    np.save("toy/theta_val.npy", theta[:2,:])
-    np.save("toy/x_val.npy", x[:2,:])
-    
+    np.save("toy/theta_val.npy", theta[:2, :])
+    np.save("toy/x_val.npy", x[:2, :])
+
     # simulate a single test observation and save as numpy files
-    theta0 = np.zeros((1,3))
+    theta0 = np.zeros((1, 3))
     x0 = simulator(theta0)
     np.save('toy/thetaobs.npy', theta[0])
     np.save('toy/xobs.npy', x[0])
@@ -958,7 +709,7 @@
     )
     with open('./toy/data.yml', 'w') as outfile:
         yaml.dump(data, outfile, default_flow_style=False)
-        
+
     # Yaml file for data - subset
     data = dict(
         in_dir='./toy',
@@ -980,7 +731,7 @@
     with open('./toy/data_multi.yml', 'w') as outfile:
         yaml.dump(data, outfile, default_flow_style=False)
 
-    # Yaml file for infer - standard    
+    # Yaml file for infer - standard
     data = dict(
         prior={'module': 'ili.utils',
                'class': 'IndependentNormal',
@@ -990,7 +741,6 @@
                ),
                },
         proposal={'module': 'ili.utils',
-<<<<<<< HEAD
                   'class': 'IndependentNormal',
                   'args': dict(
                       loc=[0.5, 0.5, 0.5],
@@ -1003,26 +753,12 @@
                    dict(model='maf', hidden_features=50,
                         num_transforms=5, signature='maf1'),
                    dict(model='mdn', hidden_features=50, num_components=2)],
-=======
-               'class': 'IndependentNormal',
-               'args': dict(
-                   loc=[0.5, 0.5, 0.5],
-                   scale=[0.5, 0.5, 0.5],
-               ),
-               },
-        model={'module':  'sbi.inference',
-               'class': 'SNPE',
-               'nets': [
-                   dict(model='maf', hidden_features=50, num_transforms=5, signature='maf1'),
-                   dict(model='mdn', hidden_features=50, num_transforms=2)],
->>>>>>> a11f4bba
                'name': 'test_snpe'
                },
         train_args=dict(
             training_batch_size=32,
             learning_rate=0.001,
         ),
-<<<<<<< HEAD
         embedding_net={'module': 'ili.embedding',
                        'class': 'FCN',
                        'args': {
@@ -1032,18 +768,6 @@
                        },
         device='cpu',
         out_dir='./toy'
-=======
-        embedding_net={'module':'ili.embedding',
-                       'class':'FCN',
-                       'args':{
-                            'n_data': x.shape[1],
-                            'n_hidden': [x.shape[1], x.shape[1], x.shape[1]],
-                            'act_fn': "SiLU",
-                       },
-        },
-        device='cpu',
-        output_path='./toy',
->>>>>>> a11f4bba
     )
     with open('./toy/infer_snpe.yml', 'w') as outfile:
         yaml.dump(data, outfile, default_flow_style=False)
@@ -1109,7 +833,7 @@
     )
     with open('./toy/infer_abc.yml', 'w') as outfile:
         yaml.dump(data, outfile, default_flow_style=False)
-        
+
     # Make a matplotlib style file
     style = {
         'figure.figsize': '10,6',
@@ -1180,14 +904,8 @@
 
     # Yaml file for validation
     data = dict(
-<<<<<<< HEAD
         out_dir='./toy',
         posterior_file='./posterior.pkl',
-=======
-        backend='sbi',
-        posterior_path='./toy/posterior.pkl',
-        output_path='./toy',
->>>>>>> a11f4bba
         style_path='./toy/style.mcstyle',
         labels=['t1', 't2', 't3'],
         ensemble_mode=False,
@@ -1236,35 +954,30 @@
     )
     with open('./toy/val.yml', 'w') as outfile:
         yaml.dump(data, outfile, default_flow_style=False)
-        
+
     data['metrics']['save_samples']['args']['sample_method'] = 'vi'
     data['metrics'] = {
-            'save_samples':{
-                'module': 'ili.validation.metrics',
-                'class': 'PosteriorSamples',
-                'args': dict(
-                    num_samples=1,
-                    sample_method='direct',
-                    sample_params=dict(
-                        num_chains=1,
-                        burn_in=1,
-                        thin=1
-                    )
+        'save_samples': {
+            'module': 'ili.validation.metrics',
+            'class': 'PosteriorSamples',
+            'args': dict(
+                num_samples=1,
+                sample_method='direct',
+                sample_params=dict(
+                    num_chains=1,
+                    burn_in=1,
+                    thin=1
                 )
-            }
+            )
+        }
     }
     with open('./toy/val_vi.yml', 'w') as outfile:
         yaml.dump(data, outfile, default_flow_style=False)
-        
+
     data['metrics']['save_samples']['args']['sample_method'] = 'slice_np'
     with open('./toy/val_slice_np.yml', 'w') as outfile:
         yaml.dump(data, outfile, default_flow_style=False)
-        
-    data['backend'] = 'incorrectmodule'
-    with open('./toy/val_incorrect_module.yml', 'w') as outfile:
-        yaml.dump(data, outfile, default_flow_style=False)
-
-<<<<<<< HEAD
+
     data['metrics']['save_samples']['args']['sample_method'] = 'vi'
     with open('./toy/val_vi.yml', 'w') as outfile:
         yaml.dump(data, outfile, default_flow_style=False)
@@ -1273,8 +986,6 @@
     with open('./toy/val_slice_np.yml', 'w') as outfile:
         yaml.dump(data, outfile, default_flow_style=False)
 
-=======
->>>>>>> a11f4bba
     # -------
 
     # Test objects
@@ -1301,13 +1012,14 @@
 
     val_runner = ValidationRunner.from_config("./toy/val.yml")
     val_runner(loader=loader)
-<<<<<<< HEAD
+
+    loader = StaticNumpyLoader.from_config("./toy/data_val.yml")
 
     val_runner = ValidationRunner.from_config("./toy/val_vi.yml")
-    # val_runner(loader=loader)
+    val_runner(loader=loader)
 
     val_runner = ValidationRunner.from_config("./toy/val_slice_np.yml")
-    # val_runner(loader=loader)
+    val_runner(loader=loader)
 
     return
 
@@ -1368,7 +1080,6 @@
     prior = ili.utils.Uniform(low=[0, 0, 0], high=[1, 1, 1], device=device)
     loader.simulate(prior)
     unittest.TestCase().assertEqual(len(loader), 10)
-
     # Exception is files not specified
     unittest.TestCase().assertRaises(
         Exception,
@@ -1515,7 +1226,6 @@
             return super(NpEncoder, self).default(obj)
     with open('./toy/summarizer_train_test_split.json', 'w') as f:
         json.dump(split, f, cls=NpEncoder)
-
     # check calling the dataloader
     all_loaders = []
     all_loaders.append(
@@ -1591,296 +1301,5 @@
             'summarizer_params.txt', d, ['t0', 't1', 't2'])
         unittest.TestCase().assertIsInstance(p, np.ndarray)
         np.testing.assert_almost_equal(theta[i1:, :], p, decimal=5)
-=======
-    
-    loader = StaticNumpyLoader.from_config("./toy/data_val.yml")
-    
-    val_runner = ValidationRunner.from_config("./toy/val_vi.yml")
-    val_runner(loader=loader)
-    
-    val_runner = ValidationRunner.from_config("./toy/val_slice_np.yml")
-    val_runner(loader=loader)
-    
-    unittest.TestCase().assertRaises(
-        NotImplementedError,
-        ValidationRunner.from_config,
-        './toy/val_incorrect_module.yml'
-    )
-    
-    return
->>>>>>> a11f4bba
-
-def test_loaders():
-    """Additional tests for data loaders."""
-    
-    from typing import Dict, Optional
-    
-    # -------
-    # NumpyLoader
-    
-    # Exception if data and parameters of different size
-    theta = np.random.rand(200, 3)  # 200 simulations, 3 parameters
-    x = np.random.rand(190)  # 190 simulations
-    unittest.TestCase().assertRaises(
-        Exception,
-        NumpyLoader,
-        x, 
-        theta
-    )
-    
-    if not os.path.isdir("toy"):
-        os.mkdir("toy")
-    x = np.random.rand(theta.shape[0],7)
-    np.save('./toy/x.npy', x)
-    np.save('./toy/theta.npy', theta)
-    np.save('./toy/xobs.npy', x[0,:])
-    np.save('./toy/thetafid.npy', theta[0,:])
-    
-    # Check static numpy loader
-    StaticNumpyLoader(
-        in_dir = './toy/',
-        x_file = 'x.npy',
-        theta_file = 'theta.npy',
-        xobs_file = 'xobs.npy',
-        thetafid_file = 'thetafid.npy',
-    )
-    
-    # Check length attribute
-    loader = NumpyLoader(x, theta)
-    unittest.TestCase().assertEqual(len(x), len(loader))
-    
-    # check a dataloader with no data has zero length
-    def simulator(params):
-        # create toy 'simulations'
-        x = np.arange(10)
-        y = params @ np.array([np.sin(x), x ** 2, x])
-        y += np.random.randn(len(params), len(x))
-        return y
-    loader = SBISimulator(
-        in_dir = './toy',
-        xobs_file = 'xobs.npy',
-        num_simulations = 10,
-        simulator=simulator
-    )
-    unittest.TestCase().assertEqual(len(loader), 0)
-    prior = ili.utils.Uniform(low=[0, 0, 0], high=[1, 1, 1], device=device)
-    loader.simulate(prior)
-    unittest.TestCase().assertEqual(len(loader), 10)
-    
-    # Exception is files not specified
-    unittest.TestCase().assertRaises(
-        Exception,
-        SBISimulator,
-        in_dir = './toy', 
-        xobs_file = 'x.npy',
-        num_simulations = 10,
-        save_simulated=True
-    )
-    
-    # -------
-    # SummarizerDatasetLoader
-    
-    if not os.path.isdir("toy"):
-        os.mkdir("toy")
-
-    # create the same synthetic catalog as the previous example
-    def simulator(params):
-        # create toy 'simulations'
-        x = np.arange(10)
-        y = params @ np.array([np.sin(x), x ** 2, x])
-        y += np.random.randn(len(x))
-        return y
-    theta = np.random.rand(200, 3)  # 200 simulations, 3 parameters
-    
-    class Catalogue:
-        def __init__(
-            self,
-            pos: np.array,
-            vel: np.array,
-            redshift: float,
-            boxsize: float,
-            cosmo_dict: Dict[str, float],
-            name: str,
-            mass: Optional[np.array] = None,
-            mesh: bool = True,
-            n_mesh: Optional[int] = 360,
-        ):
-            self.pos = pos % boxsize  
-            self.vel = vel
-            self.mass = mass
-            self.redshift = redshift
-            self.boxsize = boxsize
-            self.cosmo_dict = cosmo_dict
-            self.name = name
-            
-        def __str__(self,)->str:
-            return self.name
-            
-
-    # make catalogues
-    all_cat = [Catalogue(
-        pos=np.ones((10, 3)),
-        vel=np.ones((10, 3)),
-        redshift=0.,
-        boxsize=1000.,
-        cosmo_dict={'t0': theta[i, 0], 't1': theta[i, 1], 't2': theta[i, 2]},
-        name=f'cat_node{i}',
-        mass=None,
-        mesh=False,
-        n_mesh=50
-    ) for i in range(theta.shape[0])]
-
-    # define the summary
-    class SimpleSummary():
-
-        def __init__(self, bins):
-            self.bins = bins
-
-        def __str__(self,):
-            return 'simple_summary'
-
-        def __call__(self, catalogue: Catalogue) -> np.array:
-            """ Given a catalogue, compute our simple summary
-            Args:
-                catalogue (Catalogue):  catalogue to summarize
-            Returns:
-                np.array: the probability of finding N tracers inside random spheres
-            """
-            t = [catalogue.cosmo_dict[f't{i}'] for i in range(3)]
-            return np.array([self.bins, simulator(t)])
-
-        def to_dataset(self, summary: np.array) -> xr.DataArray:
-            """ Convert a tpcf array into an xarray dataset
-            with coordinates
-            Args:
-                summary (np.array): summary to convert
-            Returns:
-                xr.DataArray: dataset array
-            """
-            radii = [t[0] for t in summary]
-            p_N = np.array([t[1] for t in summary])
-            return xr.DataArray(
-                p_N,
-                dims=('r',),
-                coords={
-                    'r': radii,
-                },
-            )
-        
-        def store_summary(self, filename: str, summary: np.array):
-            """Store summary as xarray dataset
-
-            Args:
-                filename (str): where to store 
-                summary (np.array): summary to store
-            """
-            ds = self.to_dataset(summary)
-            ds.to_netcdf(filename)
-
-    # make and save summaries
-    summary = SimpleSummary(np.arange(10))
-    if not os.path.isdir(Path('./toy') / f"{str(summary)}"):
-        os.mkdir(Path('./toy') / f"{str(summary)}")
-    for cat in all_cat:
-        s = summary(cat)
-        summary.store_summary(
-            Path('./toy') / f"{str(summary)}/{str(cat)}.nc", s
-        )
-
-    # save the parameters
-    with open('./toy/summarizer_params.txt', 'w') as f:
-        writer = csv.writer(f, delimiter=' ')
-        writer.writerow(['t0', 't1', 't2'])
-        for t in theta:
-            writer.writerow(t)
-
-    # save the test-train split
-    i0 = theta.shape[0]//2
-    i1 = 2 * theta.shape[0]//3
-    split = {
-        "train": list(np.arange(i0)),
-        "val": list(np.arange(i0, i1)),
-        "test": list(np.arange(i1, theta.shape[0]))
-    }
-
-    class NpEncoder(json.JSONEncoder):
-        def default(self, obj):
-            if isinstance(obj, np.integer):
-                return int(obj)
-            if isinstance(obj, np.floating):
-                return float(obj)
-            if isinstance(obj, np.ndarray):
-                return obj.tolist()
-            return super(NpEncoder, self).default(obj)
-    with open('./toy/summarizer_train_test_split.json', 'w') as f:
-        json.dump(split, f, cls=NpEncoder)
-        
-    # check calling the dataloader
-    all_loaders = []
-    all_loaders.append(
-        SummarizerDatasetLoader(
-            stage='train',
-            in_dir='./toy',
-            x_root=f'{str(summary)}/cat',
-            theta_file='summarizer_params.txt',
-            train_test_split_file='summarizer_train_test_split.json',
-            param_names=['t0', 't1', 't2'],
-        )
-    )
-    np.save('./toy/xobs.npy', all_loaders[-1].x.summaries[0,:])
-    np.save('./toy/thetafid.npy', all_loaders[-1].theta[0])
-    all_loaders.append(
-        SummarizerDatasetLoader(
-            stage='train',
-            in_dir='./toy',
-            x_root=f'{str(summary)}/cat',
-            theta_file='summarizer_params.txt',
-            train_test_split_file='summarizer_train_test_split.json',
-            param_names=['t0', 't1', 't2'],
-            xobs_file = 'xobs.npy',
-            thetafid_file = 'thetafid.npy',
-        )
-    )
-    
-    # Use a config file
-    data = dict(
-        in_dir='./toy',
-        x_root=f'{str(summary)}/cat',
-        theta_file='summarizer_params.txt',
-        train_test_split_file='summarizer_train_test_split.json',
-        param_names=['t0', 't1', 't2'],
-    )
-    with open('./toy/summarizer_data.yml', 'w') as outfile:
-        yaml.dump(data, outfile, default_flow_style=False)
-    all_loaders.append(
-        SummarizerDatasetLoader.from_config('./toy/summarizer_data.yml', stage='train')
-    )
-    
-    for loader in all_loaders:
-    
-        unittest.TestCase().assertEqual(i0, len(loader))
-        d = loader.get_all_data()
-        p = loader.get_all_parameters()
-        unittest.TestCase().assertIsInstance(d, np.ndarray)
-        unittest.TestCase().assertIsInstance(p, np.ndarray)
-        np.testing.assert_almost_equal(theta[:i0,:], p, decimal=5)
-
-        d = loader.get_nodes_for_stage('train', 'summarizer_train_test_split.json')
-        unittest.TestCase().assertListEqual(d, list(np.arange(i0)))
-        p = loader.load_parameters('summarizer_params.txt', d, ['t0', 't1', 't2'])
-        unittest.TestCase().assertIsInstance(p, np.ndarray)
-        np.testing.assert_almost_equal(theta[:i0,:], p, decimal=5)
-
-        d = loader.get_nodes_for_stage('val', 'summarizer_train_test_split.json')
-        unittest.TestCase().assertListEqual(d, list(np.arange(i0,i1)))
-        p = loader.load_parameters('summarizer_params.txt', d, ['t0', 't1', 't2'])
-        unittest.TestCase().assertIsInstance(p, np.ndarray)
-        np.testing.assert_almost_equal(theta[i0:i1,:], p, decimal=5)
-
-        d = loader.get_nodes_for_stage('test', 'summarizer_train_test_split.json')
-        unittest.TestCase().assertListEqual(d, list(np.arange(i1,theta.shape[0])))
-        p = loader.load_parameters('summarizer_params.txt', d, ['t0', 't1', 't2'])
-        unittest.TestCase().assertIsInstance(p, np.ndarray)
-        np.testing.assert_almost_equal(theta[i1:,:], p, decimal=5)    
-    
+
     return