--- conflicted
+++ resolved
@@ -423,130 +423,5 @@
         ).iloc[nodes]
         return theta[param_names].values
 
-
-<<<<<<< HEAD
-class SBISimulator(_BaseLoader):
-    """
-    Class to run simulations of data and parameters and save
-    results to numpy files. Only works for sbi backend.
-
-    Args:
-        in_dir (str): path to the location of stored data
-        xobs_file (str): filename used for observed x values
-        thetaobs_file (str): filename used for observed parameters
-        out_dir (str): path to the location where to save  data
-        x_file (str): filename to use to store data
-        theta_file (str): filename to use to store parameters
-        num_simulations (int): number of simulations to run at each call
-        simulator (callable): function taking the parameters as an
-            argument and returns data
-    """
-
-    def __init__(
-            self,
-            in_dir: str,
-            xobs_file: str,
-            thetaobs_file: str,
-            out_dir: str,
-            x_file: str,
-            theta_file: str,
-            num_simulations: int,
-            simulator: Optional[callable] = None,
-    ):
-        self.in_dir = Path(in_dir)
-        self.xobs_path = self.in_dir / xobs_file
-        self.thetaobs_path = self.in_dir / thetaobs_file
-        self.out_dir = Path(out_dir)
-        self.x_path = self.out_dir / x_file
-        self.theta_path = self.out_dir / theta_file
-        self.num_simulations = num_simulations
-        self.simulator = simulator
-
-        self.xobs = np.load(self.xobs_path)
-        self.thetaobs = np.load(self.thetaobs_path)
-
-        if os.path.isfile(self.x_path) and os.path.isfile(self.theta_path):
-            logging.info("Loading initial data from file")
-            self.theta = np.load(self.theta_path)
-            self.x = np.load(self.x_path)
-        else:
-            self.theta = None
-            self.x = None
-
-    def __len__(self) -> int:
-        """Returns the total number of data points produced when called
-
-        Returns:
-            int: length of dataset
-        """
-        return self.num_simulations
-
-    def set_simulator(self, simulator: callable):
-        """Set the simulator to be used in the inference
-
-        Args:
-            simulator (callable): function taking the parameters as an
-                argument and returns data
-        """
-        self.simulator = simulator
-
-    def simulate(self, proposal: Any) -> Tuple[np.array, np.array]:
-        """Run simulations give a proposal and returns ($\theta, x$) pairs
-        obtained from sampling the proposal and simulating.
-
-        Args:
-            proposal (Any): Distribution to sample paramaters from
-
-        Returns:
-            Tuple[np.array, np.array]: Sampled parameters $\theta$ and
-                simulation-outputs $x$.
-        """
-        theta = proposal.sample((self.num_simulations,)).cpu()
-        x = simulate_in_batches(self.simulator, theta)
-        theta, x = theta.numpy(), x.numpy()
-        if self.theta is None or self.x is None:
-            self.theta, self.x = theta, x
-        else:
-            self.theta = np.concatenate((self.theta, theta))
-            self.x = np.concatenate((self.x, x))
-        np.save(self.theta_path, self.theta)
-        np.save(self.x_path, self.x)
-        return theta, x
-
-    def get_obs_data(self) -> np.array:
-        """Returns the observed data
-
-        Returns:
-            np.array: data
-        """
-        return self.xobs
-
-    def get_obs_parameters(self):
-        """Returns the observed parameters
-
-        Returns:
-            np.array: parameters
-        """
-        return self.thetaobs
-
-    def get_all_data(self) -> np.array:
-        """Returns all the loaded data
-
-        Returns:
-            np.array: data
-        """
-        return self.x
-
-    def get_all_parameters(self):
-        """Returns all the loaded parameters
-
-        Returns:
-            np.array: parameters
-        """
-        return self.theta
-
-
-=======
->>>>>>> 7875fdc4
 # TODO: Add loaders which load dynamically from many files, so
 # that everything doesn't need to be stored in memory