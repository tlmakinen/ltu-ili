--- conflicted
+++ resolved
@@ -56,11 +56,7 @@
         self,
         prior: Independent,
         inference_class: NeuralInference,
-<<<<<<< HEAD
         nets: List[Callable], # eg list of posterior_nn instances (callable from sbi package)
-=======
-        nets: List[Callable],
->>>>>>> 3e08c287
         train_args: Dict,
         output_path: Path,
         device: str = 'cpu',
@@ -128,7 +124,6 @@
             class_name=config["model"]["class"],
             posteriors_config=config["model"]["nets"],
         )
-<<<<<<< HEAD
         
         str_save = config["model"]["str_save"]
         signatures = []
@@ -138,8 +133,6 @@
             else:
                 signatures.append(type_nn["model"]+ "_")                
         #signatures = [type_nn["model"] for type_nn in config["model"]["nets"]]
-=======
->>>>>>> 3e08c287
 
         # load logistics
         train_args = config["train_args"]
@@ -235,11 +228,8 @@
         t0 = time.time()
         x = torch.Tensor(loader.get_all_data()).to(self.device)
         theta = torch.Tensor(loader.get_all_parameters()).to(self.device)
-<<<<<<< HEAD
         
         print("INFERENCE CLASS For MODELS: %s"%self.class_name)
-=======
->>>>>>> 3e08c287
 
         # instantiate embedding_net architecture, if necessary
         if self.embedding_net and hasattr(self.embedding_net, 'initalize_model'):
@@ -255,10 +245,6 @@
             # set seed for reproducibility
             if seed is not None:
                 torch.manual_seed(seed)
-<<<<<<< HEAD
-=======
-
->>>>>>> 3e08c287
             # setup training class
             if "SNPE" in self.class_name:
                 model = self._setup_SNPE(net, theta, x)
@@ -266,19 +252,11 @@
                 model = self._setup_SNLE(net, theta, x)
             elif "SNRE" in self.class_name or "BNRE" in self.class_name:
                 model = self._setup_SNRE(net, theta, x)
-<<<<<<< HEAD
             
             #print(dir(model))
-
             # train
             _ = model.train(**self.train_args)
             
-=======
-
-            # train
-            _ = model.train(**self.train_args)
-
->>>>>>> 3e08c287
             # save model
             posteriors.append(model.build_posterior())
             summaries.append(model.summary)
@@ -289,14 +267,12 @@
         ).to(self.device)
         posterior = NeuralPosteriorEnsemble(
             posteriors=posteriors, weights=weights)
-<<<<<<< HEAD
         
         if self.signatures is None:
             self.signatures = [""]*len(summaries)
         
         # Instanciate custom class with NPE and signature
         posterior_ensemble = PosteriorEnsemble(posterior, self.signatures)
-        
 
         # save if output path is specified
         if self.output_path is not None:
@@ -305,22 +281,11 @@
             with open(self.output_path / str_p, "wb") as handle:
                 pickle.dump(posterior_ensemble, handle)
             with open(self.output_path / str_s, "w") as handle:
-=======
-        # save if output path is specified
-        if self.output_path is not None:
-            with open(self.output_path / "posterior.pkl", "wb") as handle:
-                pickle.dump(posterior, handle)
-            with open(self.output_path / "summary.json", "w") as handle:
->>>>>>> 3e08c287
                 json.dump(summaries, handle)
 
         logging.info(
             f"It took {time.time() - t0} seconds to train all models.")
-<<<<<<< HEAD
         return posterior_ensemble, summaries
-=======
-        return posterior, summaries
->>>>>>> 3e08c287
 
 
 class SBIRunnerSequential(SBIRunner):
