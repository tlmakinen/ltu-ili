--- conflicted
+++ resolved
@@ -95,15 +95,8 @@
             return pickle.load(handle)
 
     def __call__(
-<<<<<<< HEAD
             self,
             loader
-=======
-            self, 
-            loader,
-            x_obs = None,
-            theta_obs = None
->>>>>>> 7eafe44d
     ):
         """Run your validation metrics and save them to file
 
@@ -118,9 +111,6 @@
         if hasattr(loader, 'simulate'):
             x_obs = loader.get_obs_data()
             theta_obs = loader.get_obs_parameters()
-        #elif x_obs is not None and theta_obs is not None:
-        #else:
-        #    theta_obs, x_obs = None, None
         # evaluate metrics
         for metric in self.metrics.values():
             metric(self.posterior, x_test, theta_test,
