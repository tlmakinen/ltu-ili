<<<<<<< HEAD
=======
from .dataloaders import *
from .inference import *
from .utils import *
from .validation import *

try:
    from .embedding import *
except ModuleNotFoundError:
    pass
>>>>>>> 9a740a9b
<|MERGE_RESOLUTION|>--- conflicted
+++ resolved
@@ -1,5 +1,3 @@
-<<<<<<< HEAD
-=======
 from .dataloaders import *
 from .inference import *
 from .utils import *
@@ -8,5 +6,4 @@
 try:
     from .embedding import *
 except ModuleNotFoundError:
-    pass
->>>>>>> 9a740a9b
+    pass