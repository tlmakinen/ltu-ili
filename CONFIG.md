--- conflicted
+++ resolved
@@ -50,18 +50,10 @@
 ```bash
 # SBISimulator configuration
 
-<<<<<<< HEAD
 in_dir: './toy'  # where to find initial data
 
 xobs_file: 'xobs.npy'  # the observed data around which to center simulations
 thetafid_file: 'thetafid.npy'  # only if true parameters are known
-=======
-in_dir: './ltu-ili-data/quijote'  # contains param_file and train_test_split file and a hierarchy of .nc data files
-
-x_root: 'tpcf/z_0.50/quijote'  # prefix to each .nc file
-theta_file: 'latin_hypercube_params.txt' 
-train_test_split_file: 'quijote_train_test_val.json'  # specifies which indices in param_file are in train/test/val
->>>>>>> 7875fdc4
 
 x_file: 'x.npy'  # file name of the initial data
 theta_file: 'theta.npy'  # file name of the initial parameters
@@ -73,7 +65,6 @@
 ```bash
 # SummarizerDatasetLoader configuration
 
-<<<<<<< HEAD
 in_dir: './ltu-ili-data/quijote'  # contains param_file and train_test_split file and a hierarchy of .nc data files
 
 x_root: 'tpcf/z_0.50/quijote'  # prefix to each .nc file
@@ -81,7 +72,11 @@
 train_test_split_file: 'quijote_train_test_val.json'  # specifies which indices in param_file are in train/test/val
 
 param_names: ['Omega_m', 'h', 'sigma_8']
-=======
+```
+
+```bash
+# SBISimulator configuration
+
 in_dir: './toy'  # where to find initial data
 
 xobs_file: 'xobs.npy'  # the observed data around which to center simulations
@@ -91,17 +86,12 @@
 theta_file: 'theta.npy'  # file name of the initial parameters
 num_simulations: 400  # number of simulations to generate per round
 save_simulated: False  # whether to concatenate the simulated data into x_file and theta_file
->>>>>>> 7875fdc4
 ```
 
 You are also welcome to design your own dataloading objects. They will work with NPE/NLE/NRE models so long as they contain the functions: `__len__`, `get_all_data`, and `get_all_parameters`. For SNPE/SNLE/SNRE models, they must also contain the `simulate` and `get_obs_data` functions. See the [_BaseLoader](./ili/dataloaders/loaders.py#L20) template for more details.
 
 ## Training
-<<<<<<< HEAD
-ltu-ili provides the ability to train neural network models for Neural Posterior Estimation (NPE), Neural Likelihood Estimation (NLE), and Neural Ratio Estimation (NRE), as well as their Sequential analogues (SNPE, SNLE, and SNRE). To do this, we rely on two backend packages, [sbi](https://github.com/sbi-dev/sbi) and [pydelfi](https://github.com/justinalsing/pydelfi), which are respectively based in PyTorch or Tensorflow.
-=======
 There are three available training engines in ltu-ili, SBIRunner and SBIRunnerSequential for `sbi` (PyTorch) models, and PydelfiRunner for `pydelfi` (Tensorflow) models. Each of these engines can be configured from a `yaml`-like configuration file or from iPython initialization as in [tutorial.ipynb](notebooks/tutorial.ipynb).
->>>>>>> 7875fdc4
 
 Here's a detailed example of an `InferenceRunner` configuration for training Sequential Neural Posterior Estimation (SNPE) using the `sbi` backend and an ensemble of architectures: a mixture density network (`mdn`), a masked autoregressive flows (`maf`), and a neural spline flow (`nsf`).
 
